--- conflicted
+++ resolved
@@ -3,15 +3,9 @@
 ;; Copyright (C) 2018 Lei Tan <louietanlei@gmail.com>
 ;;
 ;; Description: Make Anki Cards in Org-mode
-<<<<<<< HEAD
-;; Author: Louie Tan
-;; Version: 0.2.2
-;; Package-Requires: ((emacs "25"))
-=======
 ;; Author: Lei Tan
 ;; Version: 0.3.0
 ;; Package-Requires: ((emacs "25") (request "0.3.0") (dash "2.12.0"))
->>>>>>> 1477ee4b
 ;; URL: https://github.com/louietan/anki-editor
 ;;
 ;;;;;;;;;;;;;;;;;;;;;;;;;;;;;;;;;;;;;;;;;;;;;;;;;;;;;;;;;;;;;;;;;;;;;;
